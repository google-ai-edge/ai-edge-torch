--- conflicted
+++ resolved
@@ -141,17 +141,9 @@
     """
     residual = input_tensor
     B, C, H, W = input_tensor.shape
-<<<<<<< HEAD
     if self.config.normalization_config.type == layers_cfg.NormalizationType.GROUP_NORM:
-      # x = self.norm(x)
+          # x = self.norm(x)
       x = group_norm_with_hlfb(input_tensor, self.norm.weight, self.norm.bias, self.config.normalization_config.group_num, self.config.normalization_config.epsilon)
-=======
-    if (
-        self.config.normalization_config.type
-        == layers_cfg.NormalizationType.GROUP_NORM
-    ):
-      x = self.norm(input_tensor)
->>>>>>> 3834faae
       x = x.view(B, C, H * W)
       x = x.transpose(-1, -2)
     elif self.config.normalization_config.type == layers_cfg.NormalizationType.LAYER_NORM:
@@ -211,17 +203,9 @@
     """
     residual = input_tensor
     B, C, H, W = input_tensor.shape
-<<<<<<< HEAD
     if self.config.normalization_config.type == layers_cfg.NormalizationType.GROUP_NORM:
-      # x = self.norm(input_tensor)
+          # x = self.norm(input_tensor)
       x = group_norm_with_hlfb(input_tensor, self.norm.weight, self.norm.bias, self.config.normalization_config.group_num, self.config.normalization_config.epsilon)
-=======
-    if (
-        self.config.normalization_config.type
-        == layers_cfg.NormalizationType.GROUP_NORM
-    ):
-      x = self.norm(input_tensor)
->>>>>>> 3834faae
       x = x.view(B, C, H * W)
       x = x.transpose(-1, -2)
     elif self.config.normalization_config.type == layers_cfg.NormalizationType.LAYER_NORM:
@@ -262,17 +246,9 @@
   def forward(self, input_tensor: torch.Tensor) -> torch.Tensor:
     residual = input_tensor
     B, C, H, W = input_tensor.shape
-<<<<<<< HEAD
     if self.config.normalization_config.type == layers_cfg.NormalizationType.GROUP_NORM:
-      # x = self.norm(x)
+          # x = self.norm(x)
       x = group_norm_with_hlfb(input_tensor, self.norm.weight, self.norm.bias, self.config.normalization_config.group_num, self.config.normalization_config.epsilon)
-=======
-    if (
-        self.config.normalization_config.type
-        == layers_cfg.NormalizationType.GROUP_NORM
-    ):
-      x = self.norm(input_tensor)
->>>>>>> 3834faae
       x = x.view(B, C, H * W)
       x = x.transpose(-1, -2)
     elif self.config.normalization_config.type == layers_cfg.NormalizationType.LAYER_NORM:
